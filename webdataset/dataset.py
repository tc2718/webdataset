--- conflicted
+++ resolved
@@ -430,15 +430,6 @@
             nbatches=nbatches,
         )
 
-<<<<<<< HEAD
-    def with_epoch(self, length):
-        from .extradatasets import ChoppedDataset
-        return ChoppedDataset(self, length)
-
-    def with_length(self, length):
-        """Return an IterableDataset with a __len__ method."""
-        from .extradatasets import FakeLength
-=======
     def with_epoch(self, length, by_node=False):
         from .extradatasets import ChoppedDataset
 
@@ -453,8 +444,6 @@
     def with_length(self, length):
         """Return an IterableDataset with a __len__ method."""
         from .extradatasets import FakeLength
-
->>>>>>> 1472251c
         return FakeLength(self, length)
 
     def ddp_equalize(self, length):
@@ -527,11 +516,7 @@
     cache_name=default_cache_name,
     cache_verbose=default_cache_verbose,
     handler=reraise_exception,
-<<<<<<< HEAD
-    warn_empty=True,
-=======
     repeat=False,
->>>>>>> 1472251c
 ):
     """Return a pipeline for WebDataset-style data files.
 
@@ -571,11 +556,8 @@
         )
     result = result.then(tariterators.tar_file_expander, handler=handler)
     result = result.then(tariterators.group_by_keys)
-<<<<<<< HEAD
-=======
     if repeat:
         result = result.repeat()
->>>>>>> 1472251c
     return result
 
 
